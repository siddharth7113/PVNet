"""A test script to examine the pre-saved batches
"""

import torch
from torchdata.datapipes.iter import FileLister

from pvnet.data.datamodule import BatchSplitter


def get_batch_datapipe(folder, rebatch=False):
<<<<<<< HEAD
    """Constructs a datapipe for presaved batches
    
    """

=======
>>>>>>> 1c822d4e
    dp = FileLister(root=folder, masks="*.pt", recursive=False)
    if rebatch:
        dp = dp.shuffle(buffer_size=100).sharding_filter()

    dp = dp.map(torch.load)
    if rebatch:
        # Reshuffles the batches loaded from disk
        dp = BatchSplitter(dp)
        dp = dp.shuffle(buffer_size=8 * 16)
        dp = dp.batch(8)
    return dp


if __name__ == "__main__":
    dp = get_batch_datapipe("../tests/data/sample_batches/train")
    batch_0 = next(iter(dp))<|MERGE_RESOLUTION|>--- conflicted
+++ resolved
@@ -8,13 +8,9 @@
 
 
 def get_batch_datapipe(folder, rebatch=False):
-<<<<<<< HEAD
     """Constructs a datapipe for presaved batches
     
     """
-
-=======
->>>>>>> 1c822d4e
     dp = FileLister(root=folder, masks="*.pt", recursive=False)
     if rebatch:
         dp = dp.shuffle(buffer_size=100).sharding_filter()

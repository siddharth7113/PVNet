"""The default composite model architecture for PVNet"""

import glob
from collections import OrderedDict
from typing import Optional

import hydra
import torch
import torch.nn.functional as F
from ocf_datapipes.batch import BatchKey, NWPBatchKey
from pyaml_env import parse_config
from torch import nn
from torchvision.transforms.functional import center_crop

import pvnet
<<<<<<< HEAD
from pvnet.models.multimodal.multimodal_base import MultimodalBaseModel
from pvnet.models.multimodal.basic_blocks import ImageEmbedding
from pvnet.models.multimodal.encoders.basic_blocks import AbstractNWPSatelliteEncoder
=======
from pvnet.models.base_model import BaseModel
>>>>>>> e0f31ecc
from pvnet.models.multimodal.linear_networks.basic_blocks import AbstractLinearNetwork
from pvnet.optimizers import AbstractOptimizer

<<<<<<< HEAD
class Model(MultimodalBaseModel):
=======

class Model(BaseModel):
>>>>>>> e0f31ecc
    """Neural network which combines information from different sources
    
    The network is trained via unimodal teachers [1].

    Architecture is roughly as follows:

    - Satellite data, if included, is put through an encoder which transforms it from 4D, with time,
        channel, height, and width dimensions to become a 1D feature vector.
    - NWP, if included, is put through a similar encoder.
    - PV site-level data, if included, is put through an encoder which transforms it from 2D, with
        time and system-ID dimensions, to become a 1D feature vector.
    - The satellite features*, NWP features*, PV site-level features*, GSP ID embedding*, and sun
        paramters* are concatenated into a 1D feature vector and passed through another neural
        network to combine them and produce a forecast.

    * if included
    [1] https://arxiv.org/pdf/2305.01233.pdf
    """

    name = "unimodal_teacher"

    def __init__(
        self,
        output_network: AbstractLinearNetwork,
        output_quantiles: Optional[list[float]] = None,
        include_gsp_yield_history: bool = True,
        include_sun: bool = True,
        embedding_dim: Optional[int] = 16,
        forecast_minutes: int = 30,
        history_minutes: int = 60,
        optimizer: AbstractOptimizer = pvnet.optimizers.Adam(),
        target_key: str = "gsp",
        mode_teacher_dict: dict = {},
        val_best: bool = True,
        cold_start: bool = True,
        enc_loss_frac: float = 0.3,
        adapt_batches: Optional[bool] = False,
    ):
        """Neural network which combines information from different sources.
        
        The network is trained via unimodal teachers [1].
        
        [1] https://arxiv.org/pdf/2305.01233.pdf

        Notes:
            In the args, where it says a module `m` is partially instantiated, it means that a
            normal pytorch module will be returned by running `mod = m(**kwargs)`. In this library,
            this partial instantiation is generally achieved using partial instantiation via hydra.
            However, the arg is still valid as long as `m(**kwargs)` returns a valid pytorch module
            - for example if `m` is a regular function.

        Args:
            output_network: A partially instatiated pytorch Module class used to combine the 1D
                features to produce the forecast.
            output_quantiles: A list of float (0.0, 1.0) quantiles to predict values for. If set to
                None the output is a single value.
            include_gsp_yield_history: Include GSP yield data.
            include_sun: Include sun azimuth and altitude data.
            embedding_dim: Number of embedding dimensions to use for GSP ID. Not included if set to
                `None`.
            forecast_minutes: The amount of minutes that should be forecasted.
            history_minutes: The default amount of historical minutes that are used.
            optimizer: Optimizer factory function used for network.
            target_key: The key of the target variable in the batch.
            mode_teacher_dict: A dictionary of paths to different model checkpoint directories, 
                which will be used as the unimodal teachers.
            val_best: Whether to load the model which performed best on the validation set. Else the
                last checkpoint is loaded.
            cold_start: Whether to train the uni-modal encoders from scratch. Else start them with
                weights from the uni-modal teachers.
            adapt_batches: If set to true, we attempt to slice the batches to the expected shape for
                the model to use. This allows us to overprepare batches and slice from them for the 
                data we need for a model run.
        """

        self.include_gsp_yield_history = include_gsp_yield_history
        self.include_sun = include_sun
        self.embedding_dim = embedding_dim
        self.target_key_name = target_key
        self.enc_loss_frac = enc_loss_frac
        self.include_sat = False
        self.include_nwp = False
        self.include_pv = False
        self.adapt_batches = adapt_batches
        
        # This is set but modified later based on the teachers
        self.add_image_embedding_channel = False 
        

        super().__init__(
            history_minutes=history_minutes,
            forecast_minutes=forecast_minutes,
            optimizer=optimizer,
            output_quantiles=output_quantiles,
            target_key="gsp",
        )
<<<<<<< HEAD
=======

        self.gsp_len = self.forecast_len + self.history_len + 1
>>>>>>> e0f31ecc

        # Number of features expected by the output_network
        # Add to this as network pices are constructed
        fusion_input_features = 0

        self.teacher_models = torch.nn.ModuleDict()
        self.mode_teacher_dict = mode_teacher_dict

        for mode, path in mode_teacher_dict.items():
            # load teacher model and freeze its weights
            self.teacher_models[mode] = self.get_unimodal_encoder(path, True, val_best=val_best)

            for param in self.teacher_models[mode].parameters():
                param.requires_grad = False

            # Recreate model as student
            mode_student_model = self.get_unimodal_encoder(
                path, load_weights=(not cold_start), val_best=val_best
            )

            if mode == "sat":
                self.include_sat = True
                self.sat_sequence_len = mode_student_model.sat_sequence_len
                self.sat_encoder = mode_student_model.sat_encoder

                if mode_student_model.add_image_embedding_channel:
                    self.sat_embed = mode_student_model.sat_embed
                    self.add_image_embedding_channel = True

                fusion_input_features += self.sat_encoder.out_features

            elif mode == "pv":
                self.include_pv = True
                self.pv_encoder = mode_student_model.pv_encoder
                fusion_input_features += self.pv_encoder.out_features

            elif mode.startswith("nwp"):
                nwp_source = mode.removeprefix("nwp/")

                if not self.include_nwp:
                    self.include_nwp = True
                    self.nwp_encoders_dict = torch.nn.ModuleDict()

                    if mode_student_model.add_image_embedding_channel:
                        self.add_image_embedding_channel = True
                        self.nwp_embed_dict = torch.nn.ModuleDict()

                self.nwp_encoders_dict[nwp_source] = mode_student_model.nwp_encoders_dict[
                    nwp_source
                ]

                if self.add_image_embedding_channel:
                    self.nwp_embed_dict[nwp_source] = mode_student_model.nwp_embed_dict[nwp_source]

                fusion_input_features += self.nwp_encoders_dict[nwp_source].out_features

        if self.embedding_dim:
            self.embed = nn.Embedding(num_embeddings=318, embedding_dim=embedding_dim)
            fusion_input_features += embedding_dim

        if self.include_sun:
            self.sun_fc1 = nn.Linear(
                in_features=2 * (self.forecast_len + self.history_len + 1),
                out_features=16,
            )
            fusion_input_features += 16

        if include_gsp_yield_history:
            fusion_input_features += self.history_len

        self.output_network = output_network(
            in_features=fusion_input_features,
            out_features=self.num_output_features,
        )

        self.save_hyperparameters()

    def get_unimodal_encoder(self, path, load_weights, val_best):
<<<<<<< HEAD
        """Load a model to function as a unimodal teacher"""
        
=======
>>>>>>> e0f31ecc
        model_config = parse_config(f"{path}/model_config.yaml")

        # Load the teacher model
        encoder = hydra.utils.instantiate(model_config)

        if load_weights:
            if val_best:
                # Only one epoch (best) saved per model
                files = glob.glob(f"{path}/epoch*.ckpt")
                assert len(files) == 1
                checkpoint = torch.load(files[0], map_location="cpu")
            else:
                checkpoint = torch.load(f"{path}/last.ckpt", map_location="cpu")

            encoder.load_state_dict(state_dict=checkpoint["state_dict"])
        return encoder

    def teacher_forward(self, x):
        modes = OrderedDict()
        for mode, teacher_model in self.teacher_models.items():
            # ******************* Satellite imagery *************************
            if mode == "sat":
                # Shape: batch_size, seq_length, channel, height, width
                sat_data = x[BatchKey.satellite_actual][:, : teacher_model.sat_sequence_len]
                sat_data = torch.swapaxes(sat_data, 1, 2).float()  # switch time and channels

                sat_data = center_crop(
                    sat_data, output_size=teacher_model.sat_encoder.image_size_pixels
                )

                if self.add_image_embedding_channel:
                    id = x[BatchKey.gsp_id][:, 0].int()
                    sat_data = teacher_model.sat_embed(sat_data, id)

                modes[mode] = teacher_model.sat_encoder(sat_data)

            # *********************** NWP Data ************************************
            if mode.startswith("nwp"):
                nwp_source = mode.removeprefix("nwp/")

                # shape: batch_size, seq_len, n_chans, height, width
                nwp_data = x[BatchKey.nwp][nwp_source][NWPBatchKey.nwp].float()
                nwp_data = torch.swapaxes(nwp_data, 1, 2)  # switch time and channels
                nwp_data = torch.clip(nwp_data, min=-50, max=50)
                nwp_data = center_crop(
                    nwp_data,
                    output_size=teacher_model.nwp_encoders_dict[nwp_source].image_size_pixels,
                )
                nwp_data = nwp_data[
                    :, :, : teacher_model.nwp_encoders_dict[nwp_source].sequence_length
                ]
                if teacher_model.add_image_embedding_channel:
                    id = x[BatchKey.gsp_id][:, 0].int()
                    nwp_data = teacher_model.nwp_embed_dict[nwp_source](nwp_data, id)

                nwp_out = teacher_model.nwp_encoders_dict[nwp_source](nwp_data)
                modes[mode] = nwp_out

            # *********************** PV Data *************************************
            # Add site-level PV yield
            if mode == "pv":
                modes[mode] = teacher_model.pv_encoder(x)

        return modes

    def forward(self, x, return_modes=False):
        """Run model forward"""
<<<<<<< HEAD
        
        if self.adapt_batches:
            x = self._adapt_batch(x)
        
=======

        x[BatchKey.gsp] = x[BatchKey.gsp][:, : self.gsp_len]
        x[BatchKey.gsp_time_utc] = x[BatchKey.gsp_time_utc][:, : self.gsp_len]

>>>>>>> e0f31ecc
        modes = OrderedDict()
        # ******************* Satellite imagery *************************
        if self.include_sat:
            # Shape: batch_size, seq_length, channel, height, width
            sat_data = x[BatchKey.satellite_actual][:, : self.sat_sequence_len]
            sat_data = torch.swapaxes(sat_data, 1, 2).float()  # switch time and channels
<<<<<<< HEAD
                        
=======

            sat_data = center_crop(sat_data, output_size=self.sat_encoder.image_size_pixels)

>>>>>>> e0f31ecc
            if self.add_image_embedding_channel:
                id = x[BatchKey.gsp_id][:, 0].int()
                sat_data = self.sat_embed(sat_data, id)
            modes["sat"] = self.sat_encoder(sat_data)

        # *********************** NWP Data ************************************
        if self.include_nwp:
            # Loop through potentially many NMPs
            for nwp_source in self.nwp_encoders_dict:
                # shape: batch_size, seq_len, n_chans, height, width
                nwp_data = x[BatchKey.nwp][nwp_source][NWPBatchKey.nwp].float()
                nwp_data = torch.swapaxes(nwp_data, 1, 2)  # switch time and channels
                # Some NWP variables can overflow into NaNs when normalised if they have extreme
                # tails
                nwp_data = torch.clip(nwp_data, min=-50, max=50)
<<<<<<< HEAD

=======
                nwp_data = center_crop(
                    nwp_data, output_size=self.nwp_encoders_dict[nwp_source].image_size_pixels
                )
                nwp_data = nwp_data[:, :, : self.nwp_encoders_dict[nwp_source].sequence_length]
>>>>>>> e0f31ecc
                if self.add_image_embedding_channel:
                    id = x[BatchKey.gsp_id][:, 0].int()
                    nwp_data = self.nwp_embed_dict[nwp_source](nwp_data, id)

                nwp_out = self.nwp_encoders_dict[nwp_source](nwp_data)
                modes[f"nwp/{nwp_source}"] = nwp_out

        # *********************** PV Data *************************************
        # Add site-level PV yield
        if self.include_pv:
            if self.target_key_name != "pv":
                modes["pv"] = self.pv_encoder(x)
            else:
                # Target is PV, so only take the history
                pv_history = x[BatchKey.pv][:, : self.history_len].float()
                modes["pv"] = self.pv_encoder(pv_history)

        # *********************** GSP Data ************************************
        # add gsp yield history
        if self.include_gsp_yield_history:
            gsp_history = x[BatchKey.gsp][:, : self.history_len].float()
            gsp_history = gsp_history.reshape(gsp_history.shape[0], -1)
            modes["gsp"] = gsp_history

        # ********************** Embedding of GSP ID ********************
        if self.embedding_dim:
            id = x[BatchKey.gsp_id][:, 0].int()
            id_embedding = self.embed(id)
            modes["id"] = id_embedding

        if self.include_sun:
            sun = torch.cat(
                (
<<<<<<< HEAD
                    x[BatchKey.gsp_solar_azimuth],
                    x[BatchKey.gsp_solar_elevation],
=======
                    x[BatchKey.gsp_solar_azimuth][:, : self.gsp_len],
                    x[BatchKey.gsp_solar_elevation][:, : self.gsp_len],
>>>>>>> e0f31ecc
                ),
                dim=1,
            ).float()
            sun = self.sun_fc1(sun)
            modes["sun"] = sun

        out = self.output_network(modes)

        if self.use_quantile_regression:
            # Shape: batch_size, seq_length * num_quantiles
            out = out.reshape(out.shape[0], self.forecast_len, len(self.output_quantiles))

        if return_modes:
            return out, modes
        else:
            return out

    def _calculate_teacher_loss(self, modes, teacher_modes):
        enc_losses = {}
        for m, enc in teacher_modes.items():
            enc_losses[f"enc_loss/{m}"] = F.l1_loss(enc, modes[m])
        enc_losses["enc_loss/total"] = sum([v for k, v in enc_losses.items()])
        return enc_losses

    def training_step(self, batch, batch_idx):
        """Run training step"""
        y_hat, modes = self.forward(batch, return_modes=True)
        y = batch[self._target_key][:, -self.forecast_len :, 0]

        losses = self._calculate_common_losses(y, y_hat)

        teacher_modes = self.teacher_forward(batch)
        teacher_loss = self._calculate_teacher_loss(modes, teacher_modes)
        losses.update(teacher_loss)

        if self.use_quantile_regression:
            opt_target = losses["quantile_loss"]
        else:
            opt_target = losses["MAE"]

        t_loss = teacher_loss["enc_loss/total"]

        # The scales of the two losses
        l_s = opt_target.detach()
        tl_s = max(t_loss.detach(), 1e-9)

        # opt_target = t_loss/tl_s * l_s * self.enc_loss_frac + opt_target * (1-self.enc_loss_frac)
        losses["opt_loss"] = t_loss / tl_s * l_s * self.enc_loss_frac + opt_target * (
            1 - self.enc_loss_frac
        )

        losses = {f"{k}/train": v for k, v in losses.items()}
        self._training_accumulate_log(batch, batch_idx, losses, y_hat)

        return losses["opt_loss/train"]

    def convert_to_multimodal_model(self, config):
        config = config.copy()
        del config["cold_start"]
        config["_target_"] = "pvnet.models.multimodal.multimodal.Model"

        sources = []
        for mode, path in config["mode_teacher_dict"].items():
            model_config = parse_config(f"{path}/model_config.yaml")

            if mode.startswith("nwp"):
                nwp_source = mode.removeprefix("nwp/")
                if "nwp_encoders_dict" in config:
                    for key in ["nwp_encoders_dict", "nwp_history_minutes", "nwp_forecast_minutes"]:
                        config[key][nwp_source] = model_config[key][nwp_source]
                    sources.append("nwp")
                else:
                    for key in ["nwp_encoders_dict", "nwp_history_minutes", "nwp_forecast_minutes"]:
                        config[key] = {nwp_source: model_config[key][nwp_source]}
                config["add_image_embedding_channel"] = model_config["add_image_embedding_channel"]

            elif mode == "sat":
                for key in [
                    "sat_encoder",
                    "add_image_embedding_channel",
                    "min_sat_delay_minutes",
                    "sat_history_minutes",
                ]:
                    config[key] = model_config[key]
                sources.append("sat")

            elif mode == "pv":
                for key in ["pv_encoder", "pv_history_minutes"]:
                    config[key] = model_config[key]
                sources.append("pv")

        del config["mode_teacher_dict"]

        # Load the teacher model
        multimodal_model = hydra.utils.instantiate(config)

        if "sat" in sources:
            multimodal_model.sat_encoder.load_state_dict(self.sat_encoder.state_dict())
        if "nwp" in sources:
            multimodal_model.nwp_encoders_dict.load_state_dict(self.nwp_encoders_dict.state_dict())
        if "pv" in sources:
            multimodal_model.pv_encoder.load_state_dict(self.pv_encoder.state_dict())

        multimodal_model.output_network.load_state_dict(self.output_network.state_dict())

        return multimodal_model, config<|MERGE_RESOLUTION|>--- conflicted
+++ resolved
@@ -10,25 +10,17 @@
 from ocf_datapipes.batch import BatchKey, NWPBatchKey
 from pyaml_env import parse_config
 from torch import nn
-from torchvision.transforms.functional import center_crop
 
 import pvnet
-<<<<<<< HEAD
 from pvnet.models.multimodal.multimodal_base import MultimodalBaseModel
 from pvnet.models.multimodal.basic_blocks import ImageEmbedding
 from pvnet.models.multimodal.encoders.basic_blocks import AbstractNWPSatelliteEncoder
-=======
-from pvnet.models.base_model import BaseModel
->>>>>>> e0f31ecc
+
 from pvnet.models.multimodal.linear_networks.basic_blocks import AbstractLinearNetwork
 from pvnet.optimizers import AbstractOptimizer
 
-<<<<<<< HEAD
+
 class Model(MultimodalBaseModel):
-=======
-
-class Model(BaseModel):
->>>>>>> e0f31ecc
     """Neural network which combines information from different sources
     
     The network is trained via unimodal teachers [1].
@@ -117,7 +109,6 @@
         # This is set but modified later based on the teachers
         self.add_image_embedding_channel = False 
         
-
         super().__init__(
             history_minutes=history_minutes,
             forecast_minutes=forecast_minutes,
@@ -125,12 +116,7 @@
             output_quantiles=output_quantiles,
             target_key="gsp",
         )
-<<<<<<< HEAD
-=======
-
-        self.gsp_len = self.forecast_len + self.history_len + 1
->>>>>>> e0f31ecc
-
+        
         # Number of features expected by the output_network
         # Add to this as network pices are constructed
         fusion_input_features = 0
@@ -207,12 +193,10 @@
 
         self.save_hyperparameters()
 
+
     def get_unimodal_encoder(self, path, load_weights, val_best):
-<<<<<<< HEAD
         """Load a model to function as a unimodal teacher"""
         
-=======
->>>>>>> e0f31ecc
         model_config = parse_config(f"{path}/model_config.yaml")
 
         # Load the teacher model
@@ -230,6 +214,7 @@
             encoder.load_state_dict(state_dict=checkpoint["state_dict"])
         return encoder
 
+    
     def teacher_forward(self, x):
         modes = OrderedDict()
         for mode, teacher_model in self.teacher_models.items():
@@ -278,32 +263,20 @@
 
         return modes
 
+    
     def forward(self, x, return_modes=False):
         """Run model forward"""
-<<<<<<< HEAD
         
         if self.adapt_batches:
             x = self._adapt_batch(x)
-        
-=======
-
-        x[BatchKey.gsp] = x[BatchKey.gsp][:, : self.gsp_len]
-        x[BatchKey.gsp_time_utc] = x[BatchKey.gsp_time_utc][:, : self.gsp_len]
-
->>>>>>> e0f31ecc
+
         modes = OrderedDict()
         # ******************* Satellite imagery *************************
         if self.include_sat:
             # Shape: batch_size, seq_length, channel, height, width
             sat_data = x[BatchKey.satellite_actual][:, : self.sat_sequence_len]
             sat_data = torch.swapaxes(sat_data, 1, 2).float()  # switch time and channels
-<<<<<<< HEAD
-                        
-=======
-
-            sat_data = center_crop(sat_data, output_size=self.sat_encoder.image_size_pixels)
-
->>>>>>> e0f31ecc
+
             if self.add_image_embedding_channel:
                 id = x[BatchKey.gsp_id][:, 0].int()
                 sat_data = self.sat_embed(sat_data, id)
@@ -319,14 +292,7 @@
                 # Some NWP variables can overflow into NaNs when normalised if they have extreme
                 # tails
                 nwp_data = torch.clip(nwp_data, min=-50, max=50)
-<<<<<<< HEAD
-
-=======
-                nwp_data = center_crop(
-                    nwp_data, output_size=self.nwp_encoders_dict[nwp_source].image_size_pixels
-                )
-                nwp_data = nwp_data[:, :, : self.nwp_encoders_dict[nwp_source].sequence_length]
->>>>>>> e0f31ecc
+
                 if self.add_image_embedding_channel:
                     id = x[BatchKey.gsp_id][:, 0].int()
                     nwp_data = self.nwp_embed_dict[nwp_source](nwp_data, id)
@@ -360,13 +326,8 @@
         if self.include_sun:
             sun = torch.cat(
                 (
-<<<<<<< HEAD
                     x[BatchKey.gsp_solar_azimuth],
                     x[BatchKey.gsp_solar_elevation],
-=======
-                    x[BatchKey.gsp_solar_azimuth][:, : self.gsp_len],
-                    x[BatchKey.gsp_solar_elevation][:, : self.gsp_len],
->>>>>>> e0f31ecc
                 ),
                 dim=1,
             ).float()
@@ -384,6 +345,7 @@
         else:
             return out
 
+        
     def _calculate_teacher_loss(self, modes, teacher_modes):
         enc_losses = {}
         for m, enc in teacher_modes.items():
@@ -391,6 +353,7 @@
         enc_losses["enc_loss/total"] = sum([v for k, v in enc_losses.items()])
         return enc_losses
 
+    
     def training_step(self, batch, batch_idx):
         """Run training step"""
         y_hat, modes = self.forward(batch, return_modes=True)
@@ -423,6 +386,7 @@
 
         return losses["opt_loss/train"]
 
+    
     def convert_to_multimodal_model(self, config):
         config = config.copy()
         del config["cold_start"]
